// Copyright (c) 2018-2019, The Decred developers
// Copyright (c) 2017, The dcrdata developers
// See LICENSE for details.

package api

import (
	"net/http"
	"strings"

	m "github.com/decred/dcrdata/middleware"
	"github.com/go-chi/chi"
	"github.com/go-chi/chi/middleware"
	"github.com/rs/cors"
)

type apiMux struct {
	*chi.Mux
}

type fileMux struct {
	*chi.Mux
}

// NewAPIRouter creates a new HTTP request path router/mux for the given API,
// appContext.
func NewAPIRouter(app *appContext, useRealIP, compressLarge bool) apiMux {
	// chi router
	mux := stackedMux(useRealIP)

	mux.Get("/", app.root)

	mux.Get("/status", app.status)
	mux.Get("/supply", app.coinSupply)

	compMiddleware := m.Next
	if compressLarge {
		log.Debug("Enabling compressed responses for large JSON payload endpoints.")
		compMiddleware = middleware.NewCompressor(3).Handler()
	}

	mux.Route("/block", func(r chi.Router) {
		r.Route("/best", func(rd chi.Router) {
			rd.Use(app.BlockIndexLatestCtx)
			rd.Get("/", app.getBlockSummary) // app.getLatestBlock
			rd.Get("/height", app.currentHeight)
			rd.Get("/hash", app.getBlockHash)
			rd.Route("/header", func(rt chi.Router) {
				rt.Get("/", app.getBlockHeader)
				rt.Get("/raw", app.getBlockHeaderRaw)
			})
			rd.Get("/raw", app.getBlockRaw)
			rd.Get("/size", app.getBlockSize)
			rd.Get("/subsidy", app.blockSubsidies)
			rd.With(compMiddleware).Get("/verbose", app.getBlockVerbose)
			rd.Get("/pos", app.getBlockStakeInfoExtendedByHeight)
			rd.Route("/tx", func(rt chi.Router) {
				rt.Get("/", app.getBlockTransactions)
				rt.Get("/count", app.getBlockTransactionsCount)
			})
		})

		r.Route("/hash/{blockhash}", func(rd chi.Router) {
			rd.Use(app.BlockHashPathAndIndexCtx)
			rd.Get("/", app.getBlockSummary)
			rd.Get("/height", app.getBlockHeight)
			rd.Route("/header", func(rt chi.Router) {
				rt.Get("/", app.getBlockHeader)
				rt.Get("/raw", app.getBlockHeaderRaw)
			})
			rd.Get("/raw", app.getBlockRaw)
			rd.Get("/size", app.getBlockSize)
			rd.Get("/subsidy", app.blockSubsidies)
			rd.With(compMiddleware).Get("/verbose", app.getBlockVerbose)
			rd.Get("/pos", app.getBlockStakeInfoExtendedByHash)
			rd.Route("/tx", func(rt chi.Router) {
				rt.Get("/", app.getBlockTransactions)
				rt.Get("/count", app.getBlockTransactionsCount)
			})
		})

		r.Route("/{idx}", func(rd chi.Router) {
			rd.Use(m.BlockIndexPathCtx)
			rd.Get("/", app.getBlockSummary)
			rd.Route("/header", func(rt chi.Router) {
				rt.Get("/", app.getBlockHeader)
				rt.Get("/raw", app.getBlockHeaderRaw)
			})
			rd.Get("/hash", app.getBlockHash)
			rd.Get("/raw", app.getBlockRaw)
			rd.Get("/size", app.getBlockSize)
			rd.Get("/subsidy", app.blockSubsidies)
			rd.With(compMiddleware).Get("/verbose", app.getBlockVerbose)
			rd.Get("/pos", app.getBlockStakeInfoExtendedByHeight)
			rd.Route("/tx", func(rt chi.Router) {
				rt.Get("/", app.getBlockTransactions)
				rt.Get("/count", app.getBlockTransactionsCount)
			})
		})

		r.Route("/range/{idx0}/{idx}", func(rd chi.Router) {
			rd.Use(m.BlockIndex0PathCtx, m.BlockIndexPathCtx)
			rd.Use(compMiddleware)
			rd.Get("/", app.getBlockRangeSummary)
			rd.Get("/size", app.getBlockRangeSize)
			rd.Route("/{step}", func(rs chi.Router) {
				rs.Use(m.BlockStepPathCtx)
				rs.Get("/", app.getBlockRangeSteppedSummary)
				rs.Get("/size", app.getBlockRangeSteppedSize)
			})
			// rd.Get("/header", app.getBlockHeader)
			// rd.Get("/pos", app.getBlockStakeInfoExtendedByHeight)
		})
	})

	mux.Route("/stake", func(r chi.Router) {
		r.Route("/vote", func(rd chi.Router) {
			rd.Use(app.StakeVersionLatestCtx)
			rd.Get("/info", app.getVoteInfo)
		})
		r.Route("/pool", func(rd chi.Router) {
			rd.With(app.BlockIndexLatestCtx).Get("/", app.getTicketPoolInfo)
			rd.With(app.BlockIndexLatestCtx).Get("/full", app.getTicketPool)
			rd.With(m.BlockIndexPathCtx).Get("/b/{idx}", app.getTicketPoolInfo)
			rd.With(m.BlockIndexOrHashPathCtx).Get("/b/{idxorhash}/full", app.getTicketPool)
			rd.With(m.BlockIndex0PathCtx, m.BlockIndexPathCtx).Get("/r/{idx0}/{idx}", app.getTicketPoolInfoRange)
		})
		r.Route("/diff", func(rd chi.Router) {
			rd.Get("/", app.getStakeDiffSummary)
			rd.Get("/current", app.getStakeDiffCurrent)
			rd.Get("/estimates", app.getStakeDiffEstimates)
			rd.With(m.BlockIndexPathCtx).Get("/b/{idx}", app.getStakeDiff)
			rd.With(m.BlockIndex0PathCtx, m.BlockIndexPathCtx).Get("/r/{idx0}/{idx}", app.getStakeDiffRange)
		})
	})

	mux.Route("/tx", func(r chi.Router) {
		r.Route("/", func(rt chi.Router) {
			rt.Route("/{txid}", func(rd chi.Router) {
				rd.Use(m.TransactionHashCtx)
				rd.Get("/", app.getTransaction)
				rd.Get("/trimmed", app.getDecodedTx)
				rd.Route("/out", func(ro chi.Router) {
					ro.Get("/", app.getTransactionOutputs)
					ro.With(m.TransactionIOIndexCtx).Get("/{txinoutindex}", app.getTransactionOutput)
				})
				rd.Route("/in", func(ri chi.Router) {
					ri.Get("/", app.getTransactionInputs)
					ri.With(m.TransactionIOIndexCtx).Get("/{txinoutindex}", app.getTransactionInput)
				})
				rd.Get("/vinfo", app.getTxVoteInfo)
				rd.Get("/tinfo", app.getTxTicketInfo)
			})
		})
		r.With(m.TransactionHashCtx).Get("/hex/{txid}", app.getTransactionHex)
		r.With(m.TransactionHashCtx).Get("/decoded/{txid}", app.getDecodedTx)
	})

	mux.Route("/txs", func(r chi.Router) {
		r.Use(middleware.AllowContentType("application/json"),
			m.ValidateTxnsPostCtx, m.PostTxnsCtx)
		r.Post("/", app.getTransactions)
		r.Post("/trimmed", app.getDecodedTransactions)
	})

	mux.Route("/address", func(r chi.Router) {
		r.Route("/{address}", func(rd chi.Router) {
			rd.Use(m.AddressPathCtx)
			rd.Get("/totals", app.addressTotals)
			rd.Get("/", app.getAddressTransactions)
<<<<<<< HEAD
			rd.With(m.ChartGroupingCtx).Get("/types/{chartgrouping}", app.getAddressTxTypesData)
			rd.With(m.ChartGroupingCtx).Get("/amountflow/{chartgrouping}", app.getAddressTxAmountFlowData)
			rd.With(compMiddleware).Get("/raw", app.getAddressTransactionsRaw)
			rd.Route("/count/{N}", func(ri chi.Router) {
				ri.Use(m.NPathCtx)
				ri.Get("/", app.getAddressTransactions)
				ri.With(compMiddleware).Get("/raw", app.getAddressTransactionsRaw)
				ri.Route("/skip/{M}", func(rj chi.Router) {
					rj.Use(m.MPathCtx)
					rj.Get("/", app.getAddressTransactions)
					rj.With(compMiddleware).Get("/raw", app.getAddressTransactionsRaw)
				})
			})
		})
	})

	// Returns agenda data like; description, name, lockedin activated and other
	// high level agenda details for all agendas.
	mux.Route("/agendas", func(r chi.Router) {
		r.Get("/", app.getAgendasData)
	})

	// Returns the charts data for the respective individual agendas.
	mux.Route("/agenda", func(r chi.Router) {
		r.With(m.AgendIdCtx).Get("/{agendaId}", app.getAgendaData)
=======
			rd.With((middleware.Compress(1))).Get("/raw", app.getAddressTransactionsRaw)
			rd.With((middleware.Compress(1))).Get("/raw2", app.getAddressTransactionsRaw2)
			rd.Route("/count/{N}", func(ri chi.Router) {
				ri.Use(m.NPathCtx)
				ri.Get("/", app.getAddressTransactions)
				ri.With((middleware.Compress(1))).Get("/raw", app.getAddressTransactionsRaw)
				ri.With((middleware.Compress(1))).Get("/raw2", app.getAddressTransactionsRaw2)
				ri.Route("/skip/{M}", func(rj chi.Router) {
					rj.Use(m.MPathCtx)
					rj.Get("/", app.getAddressTransactions)
					rj.With((middleware.Compress(1))).Get("/raw", app.getAddressTransactionsRaw)
					rj.With((middleware.Compress(1))).Get("/raw2", app.getAddressTransactionsRaw2)
				})
			})
		})
	})

	mux.Route("/match", func(r chi.Router) {
		r.Route("/{address}", func(rd chi.Router) {
			rd.Use(m.AddressPathCtx)
			rd.With((middleware.Compress(1))).Get("/", app.getAddressTransactionsMatched)
		})
>>>>>>> 5bfd5631
	})

	mux.Route("/mempool", func(r chi.Router) {
		r.Get("/", http.NotFound /*app.getMempoolOverview*/)
		// ticket purchases
		r.Route("/sstx", func(rd chi.Router) {
			rd.Get("/", app.getSSTxSummary)
			rd.Get("/fees", app.getSSTxFees)
			rd.With(m.NPathCtx).Get("/fees/{N}", app.getSSTxFees)
			rd.Get("/details", app.getSSTxDetails)
			rd.With(m.NPathCtx).Get("/details/{N}", app.getSSTxDetails)
		})
	})

	mux.Route("/chart", func(r chi.Router) {
		// Return default chart data (ticket price)
		r.Get("/", app.getTicketPriceChartData)
		r.With(m.ChartTypeCtx).Get("/{charttype}", app.ChartTypeData)
	})

	mux.Route("/ticketpool", func(r chi.Router) {
		r.Get("/", app.getTicketPoolByDate)
		r.With(m.TicketPoolCtx).Get("/bydate/{tp}", app.getTicketPoolByDate)
		r.Get("/charts", app.getTicketPoolCharts)
	})

	mux.Route("/exchanges", func(r chi.Router) {
		r.Get("/", app.getExchanges)
		r.Get("/codes", app.getCurrencyCodes)
	})

	mux.NotFound(func(w http.ResponseWriter, r *http.Request) {
		http.Error(w, r.URL.RequestURI()+" ain't no country I've ever heard of! (404)", http.StatusNotFound)
	})

	// if cfg.PrintAPIDirectory {
	// 	var buf bytes.Buffer
	// 	json.Indent(&buf, []byte(docgen.JSONRoutesDoc(mux)), "", "\t")
	// 	buf.WriteTo(os.Stdout)

	// 	fmt.Println(docgen.MarkdownRoutesDoc(mux, docgen.MarkdownOpts{
	// 		ProjectPath: "github.com/decred/dcrdata/v4",
	// 		Intro:       "dcrdata HTTP router directory",
	// 	}))
	// 	return
	// }

	// mux.HandleFunc("/directory", APIDirectory)
	// mux.With(apiDocs(mux)).HandleFunc("/directory", APIDirectory)

	var listRoutePatterns func(routes []chi.Route) []string
	listRoutePatterns = func(routes []chi.Route) []string {
		patterns := []string{}
		for _, rt := range routes {
			patterns = append(patterns, strings.Replace(rt.Pattern, "/*", "", -1))
			if rt.SubRoutes == nil {
				continue
			}
			for _, pt := range listRoutePatterns(rt.SubRoutes.Routes()) {
				patterns = append(patterns, strings.Replace(rt.Pattern+pt, "/*", "", -1))
			}
		}
		return patterns
	}

	mux.HandleFunc("/list", app.writeJSONHandlerFunc(listRoutePatterns(mux.Routes())))

	return apiMux{mux}
}

// NewFileRouter creates a new HTTP request path router/mux for file downloads.
func NewFileRouter(app *appContext, useRealIP bool) fileMux {
	mux := stackedMux(useRealIP)

	mux.Route("/address", func(rd chi.Router) {
		// Allow browser cache for 3 minutes.
		rd.Use(m.CacheControl(180))
		rd.With(m.AddressPathCtx).Get("/io/{address}", app.addressIoCsv)
	})

	return fileMux{mux}
}

// Stacks some middleware common to both file and api router.
func stackedMux(useRealIP bool) *chi.Mux {
	mux := chi.NewRouter()
	if useRealIP {
		mux.Use(middleware.RealIP)
	}
	mux.Use(middleware.Logger)
	mux.Use(middleware.Recoverer)
	corsMW := cors.Default()
	mux.Use(corsMW.Handler)
	return mux
}

func (mux *apiMux) ListenAndServeProto(listen, proto string) {
	apiLog.Infof("Now serving on %s://%v/", proto, listen)
	if proto == "https" {
		go http.ListenAndServeTLS(listen, "dcrdata.cert", "dcrdata.key", mux)
	}
	go http.ListenAndServe(listen, mux)
}<|MERGE_RESOLUTION|>--- conflicted
+++ resolved
@@ -168,18 +168,20 @@
 			rd.Use(m.AddressPathCtx)
 			rd.Get("/totals", app.addressTotals)
 			rd.Get("/", app.getAddressTransactions)
-<<<<<<< HEAD
 			rd.With(m.ChartGroupingCtx).Get("/types/{chartgrouping}", app.getAddressTxTypesData)
 			rd.With(m.ChartGroupingCtx).Get("/amountflow/{chartgrouping}", app.getAddressTxAmountFlowData)
 			rd.With(compMiddleware).Get("/raw", app.getAddressTransactionsRaw)
+			rd.With(compMiddleware).Get("/raw2", app.getAddressTransactionsRaw2)
 			rd.Route("/count/{N}", func(ri chi.Router) {
 				ri.Use(m.NPathCtx)
 				ri.Get("/", app.getAddressTransactions)
 				ri.With(compMiddleware).Get("/raw", app.getAddressTransactionsRaw)
+				ri.With(compMiddleware).Get("/raw2", app.getAddressTransactionsRaw2)
 				ri.Route("/skip/{M}", func(rj chi.Router) {
 					rj.Use(m.MPathCtx)
 					rj.Get("/", app.getAddressTransactions)
 					rj.With(compMiddleware).Get("/raw", app.getAddressTransactionsRaw)
+					rj.With(compMiddleware).Get("/raw2", app.getAddressTransactionsRaw2)
 				})
 			})
 		})
@@ -194,30 +196,13 @@
 	// Returns the charts data for the respective individual agendas.
 	mux.Route("/agenda", func(r chi.Router) {
 		r.With(m.AgendIdCtx).Get("/{agendaId}", app.getAgendaData)
-=======
-			rd.With((middleware.Compress(1))).Get("/raw", app.getAddressTransactionsRaw)
-			rd.With((middleware.Compress(1))).Get("/raw2", app.getAddressTransactionsRaw2)
-			rd.Route("/count/{N}", func(ri chi.Router) {
-				ri.Use(m.NPathCtx)
-				ri.Get("/", app.getAddressTransactions)
-				ri.With((middleware.Compress(1))).Get("/raw", app.getAddressTransactionsRaw)
-				ri.With((middleware.Compress(1))).Get("/raw2", app.getAddressTransactionsRaw2)
-				ri.Route("/skip/{M}", func(rj chi.Router) {
-					rj.Use(m.MPathCtx)
-					rj.Get("/", app.getAddressTransactions)
-					rj.With((middleware.Compress(1))).Get("/raw", app.getAddressTransactionsRaw)
-					rj.With((middleware.Compress(1))).Get("/raw2", app.getAddressTransactionsRaw2)
-				})
-			})
-		})
-	})
-
-	mux.Route("/match", func(r chi.Router) {
+	})
+
+mux.Route("/match", func(r chi.Router) {
 		r.Route("/{address}", func(rd chi.Router) {
 			rd.Use(m.AddressPathCtx)
 			rd.With((middleware.Compress(1))).Get("/", app.getAddressTransactionsMatched)
 		})
->>>>>>> 5bfd5631
 	})
 
 	mux.Route("/mempool", func(r chi.Router) {

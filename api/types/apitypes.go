--- conflicted
+++ resolved
@@ -343,7 +343,6 @@
 	Confirmations int64   `json:"confirmations"`
 }
 
-<<<<<<< HEAD
 // AddressTotals represents the number and value of spent and unspent outputs
 // for an address.
 type AddressTotals struct {
@@ -354,21 +353,21 @@
 	NumUnspent   int64   `json:"num_utxos"`
 	CoinsSpent   float64 `json:"dcr_spent"`
 	CoinsUnspent float64 `json:"dcr_unspent"`
-=======
+}
+
 // AddressTicketsMatched
 type AddressTicketsMatched struct {
 	BuyTxID         string  `json:"buytxid"`
-	BuyTime         int64   `json:"buytime"`
+	BuyTime         TimeAPI   `json:"buytime"`
 	TicketPrice     float64 `json:"ticketprice"`
 	TicketFee       float64 `json:"ticketfee"`
 	TotalInvestment float64 `json:"totalinvestment"`
 	Status          string  `json:"status"`
 	ReturnTxID      string  `json:"returntxid"`
-	ReturnTime      int64   `json:"returntime"`
+	ReturnTime      TimeAPI   `json:"returntime"`
 	Reward          float64 `json:"reward"`
 	FeeStakepool    float64 `json:"feestakepool"`
 	ReturnTotal     float64 `json:"returntotal"`
->>>>>>> 5bfd5631
 }
 
 // BlockDataWithTxType adds an array of TxRawWithTxType to
